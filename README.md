# ManagedCode.Communication

Result pattern for .NET that replaces exceptions with type-safe return values. Features railway-oriented programming, ASP.NET Core integration, RFC 7807 Problem Details, and built-in pagination. Designed for production systems requiring explicit error handling without the overhead of throwing exceptions.

[![NuGet](https://img.shields.io/nuget/v/ManagedCode.Communication.svg)](https://www.nuget.org/packages/ManagedCode.Communication/)
[![License: MIT](https://img.shields.io/badge/License-MIT-yellow.svg)](https://opensource.org/licenses/MIT)
[![.NET](https://img.shields.io/badge/.NET-9.0)](https://dotnet.microsoft.com/)

## Table of Contents

- [Overview](#overview)
- [Key Features](#key-features)
- [Installation](#installation)
- [Logging Configuration](#logging-configuration)
- [Core Concepts](#core-concepts)
- [Quick Start](#quick-start)
- [API Reference](#api-reference)
- [Railway-Oriented Programming](#railway-oriented-programming)
- [Command Pattern and Idempotency](#command-pattern-and-idempotency)
  - [Command Correlation and Tracing Identifiers](#command-correlation-and-tracing-identifiers)
  - [Idempotency Architecture Overview](#idempotency-architecture-overview)
- [Error Handling Patterns](#error-handling-patterns)
- [Integration Guides](#integration-guides)
- [Performance](#performance)
- [Comparison](#comparison)
- [Best Practices](#best-practices)
- [Examples](#examples)
- [Migration Guide](#migration-guide)

## Overview

ManagedCode.Communication brings functional error handling to .NET through the Result pattern. Instead of throwing exceptions, methods return Result types that explicitly indicate success or failure. This approach eliminates hidden control flow, improves performance, and makes error handling a first-class concern in your codebase.

### Why Result Pattern?

Traditional exception handling has several drawbacks:

- **Performance overhead**: Throwing exceptions is expensive
- **Hidden control flow**: Exceptions create invisible exit points in your code
- **Unclear contracts**: Methods don't explicitly declare what errors they might produce
- **Testing complexity**: Exception paths require separate test scenarios

The Result pattern solves these issues by:

- **Explicit error handling**: Errors are part of the method signature
- **Performance**: No exception throwing overhead
- **Composability**: Chain operations using railway-oriented programming
- **Type safety**: Compiler ensures error handling
- **Testability**: All paths are explicit and easy to test

## Key Features

### 🎯 Core Result Types

- **`Result`**: Represents success/failure without a value
- **`Result<T>`**: Represents success with value `T` or failure
- **`CollectionResult<T>`**: Represents collections with built-in pagination
- **`Problem`**: RFC 7807 compliant error details

### ⚙️ Static Factory Abstractions

- Leverage C# static interface members to centralize factory overloads for every result, command, and collection type.
- `IResultFactory<T>` and `ICommandFactory<T>` deliver a consistent surface while bridge helpers remove repetitive boilerplate.
- Extending the library now only requires implementing the minimal `Succeed`/`Fail` contract—the shared helpers provide the rest.

### 🧭 Pagination Utilities

- `PaginationRequest` encapsulates skip/take semantics, built-in normalization, and clamping helpers.
- `PaginationOptions` lets you define default, minimum, and maximum page sizes for a bounded API surface.
- `PaginationCommand` captures pagination intent as a first-class command with generated overloads for skip/take, page numbers, and enum command types.
- `CollectionResult<T>.Succeed(..., PaginationRequest request, int totalItems)` keeps result metadata aligned with pagination commands.

### 🚂 Railway-Oriented Programming

Complete set of functional combinators for composing operations:

- `Map`: Transform success values
- `Bind` / `Then`: Chain Result-returning operations
- `Tap` / `Do`: Execute side effects
- `Match`: Pattern matching on success/failure
- `Compensate`: Recovery from failures
- `Merge` / `Combine`: Aggregate multiple results

### 🌐 Framework Integration

- **ASP.NET Core**: Automatic HTTP response mapping
- **SignalR**: Hub filters for real-time error handling
- **Microsoft Orleans**: Grain call filters and surrogates
- **Command Pattern**: Built-in command infrastructure with idempotency

### 🔍 Observability Built In

- Source-generated `LoggerCenter` APIs provide zero-allocation logging across ASP.NET Core filters, SignalR hubs, and command stores.
- Call sites automatically check log levels, so you only pay for the logs you emit.
- Extend logging with additional `[LoggerMessage]` partials to keep high-volume paths allocation free.

### 🛡️ Error Types

Pre-defined error categories with appropriate HTTP status codes:

- Validation errors (400 Bad Request)
- Not Found (404)
- Unauthorized (401)
- Forbidden (403)
- Internal Server Error (500)
- Custom enum-based errors

## Installation

### Package Manager Console

```powershell
# Core library
Install-Package ManagedCode.Communication

# ASP.NET Core integration
Install-Package ManagedCode.Communication.AspNetCore

# Orleans integration
Install-Package ManagedCode.Communication.Orleans
```

### .NET CLI

```bash
# Core library
dotnet add package ManagedCode.Communication

# ASP.NET Core integration
dotnet add package ManagedCode.Communication.AspNetCore

# Orleans integration
dotnet add package ManagedCode.Communication.Orleans
```

### PackageReference

```xml
<PackageReference Include="ManagedCode.Communication" Version="9.6.0" />
<PackageReference Include="ManagedCode.Communication.AspNetCore" Version="9.6.0" />
<PackageReference Include="ManagedCode.Communication.Orleans" Version="9.6.0" />
```

## Logging Configuration

The library includes integrated logging for error scenarios. Configure logging to capture detailed error information:

### ASP.NET Core Setup

```csharp
var builder = WebApplication.CreateBuilder(args);

// Add your logging configuration
builder.Logging.AddConsole();
builder.Logging.AddDebug();

// Register other services
builder.Services.AddControllers();

// Configure Communication library - this enables automatic error logging
builder.Services.ConfigureCommunication();

var app = builder.Build();
```

### Console Application Setup

```csharp
var services = new ServiceCollection();

// Add logging
services.AddLogging(builder => 
{
    builder.AddConsole()
           .SetMinimumLevel(LogLevel.Information);
});

// Configure Communication library
services.ConfigureCommunication();

var serviceProvider = services.BuildServiceProvider();
```

The library automatically logs errors in Result factory methods (`From`, `Try`, etc.) with detailed context including file names, line numbers, and method names for easier debugging.

## Core Concepts

### Result Type

The `Result` type represents an operation that can either succeed or fail:

```csharp
public struct Result
{
    public bool IsSuccess { get; }
    public Problem? Problem { get; }
}
```

### Result Type with Value

The generic `Result<T>` includes a value on success:

```csharp
public struct Result<T>
{
    public bool IsSuccess { get; }
    public T? Value { get; }
    public Problem? Problem { get; }
}
```

### Problem Type

Implements RFC 7807 Problem Details for HTTP APIs:

```csharp
public class Problem
{
    public string Type { get; set; }
    public string Title { get; set; }
    public int StatusCode { get; set; }
    public string Detail { get; set; }
    public Dictionary<string, object> Extensions { get; set; }
}
```

## Quick Start

### Basic Usage

```csharp
using ManagedCode.Communication;

// Creating Results
var success = Result.Succeed();
var failure = Result.Fail("Operation failed");

// Results with values
var userResult = Result<User>.Succeed(new User { Id = 1, Name = "John" });
var notFound = Result<User>.FailNotFound("User not found");

// Validation errors
var invalid = Result.FailValidation(
    ("email", "Email is required"),
    ("age", "Age must be positive")
);

// From exceptions
try
{
    // risky operation
}
catch (Exception ex)
{
    var error = Result.Fail(ex);
}
```

### Checking Result State

```csharp
if (result.IsSuccess)
{
    // Handle success
}

if (result.IsFailed)
{
    // Handle failure
}

if (result.IsInvalid)
{
    // Handle validation errors
}

// Pattern matching
result.Match(
    onSuccess: () => Console.WriteLine("Success!"),
    onFailure: problem => Console.WriteLine($"Failed: {problem.Detail}")
);
```

## API Reference

### Result Creation Methods

#### Success Methods

```csharp
// Basic success
Result.Succeed()
Result<T>.Succeed(T value)
CollectionResult<T>.Succeed(T[] items, int pageNumber, int pageSize, int totalItems)

// From operations
Result.From(Action action)
Result<T>.From(Func<T> func)
Result<T>.From(Task<T> task)

// Try pattern with exception catching
Result.Try(Action action)
Result<T>.Try(Func<T> func)
```

#### Failure Methods

```csharp
// Basic failures
Result.Fail()
Result.Fail(string title)
Result.Fail(string title, string detail)
Result.Fail(Problem problem)
Result.Fail(Exception exception)

// HTTP status failures
Result.FailNotFound(string detail)
Result.FailUnauthorized(string detail)
Result.FailForbidden(string detail)

// Validation failures
Result.FailValidation(params (string field, string message)[] errors)
Result.Invalid(string message)
Result.Invalid(string field, string message)

// Enum-based failures
Result.Fail<TEnum>(TEnum errorCode) where TEnum : Enum
```

### Transformation Methods

```csharp
// Map: Transform the value
Result<int> ageResult = userResult.Map(user => user.Age);

// Bind: Chain operations that return Results
Result<Order> orderResult = userResult
    .Bind(user => GetUserCart(user.Id))
    .Bind(cart => CreateOrder(cart));

// Tap: Execute side effects
Result<User> result = userResult
    .Tap(user => _logger.LogInfo($"Processing user {user.Id}"))
    .Tap(user => _cache.Set(user.Id, user));
```

### Validation Methods

```csharp
// Ensure: Add validation
Result<User> validUser = userResult
    .Ensure(user => user.Age >= 18, Problem.Create("User must be 18+"))
    .Ensure(user => user.Email.Contains("@"), Problem.Create("Invalid email"));

// Where: Filter with predicate
Result<User> filtered = userResult
    .Where(user => user.IsActive, "User is not active");

// FailIf: Conditional failure
Result<Order> order = orderResult
    .FailIf(o => o.Total <= 0, "Order total must be positive");

// OkIf: Must satisfy condition
Result<Payment> payment = paymentResult
    .OkIf(p => p.IsAuthorized, "Payment not authorized");
```

## Railway-Oriented Programming

Railway-oriented programming treats operations as a series of tracks where success continues on the main track and failures switch to an error track:

### Basic Chaining

```csharp
public Result<Order> ProcessOrder(int userId)
{
    return Result.From(() => GetUser(userId))
        .Then(user => ValidateUser(user))
        .Then(user => GetUserCart(user.Id))
        .Then(cart => ValidateCart(cart))
        .Then(cart => CreateOrder(cart))
        .Then(order => ProcessPayment(order))
        .Then(order => SendConfirmation(order));
}
```

### Async Operations

```csharp
public async Task<Result<Order>> ProcessOrderAsync(int userId)
{
    return await Result.From(() => GetUserAsync(userId))
        .ThenAsync(user => ValidateUserAsync(user))
        .ThenAsync(user => GetUserCartAsync(user.Id))
        .ThenAsync(cart => CreateOrderAsync(cart))
        .ThenAsync(order => ProcessPaymentAsync(order))
        .ThenAsync(order => SendConfirmationAsync(order));
}
```

### Error Recovery

```csharp
var result = await GetPrimaryService()
    .CompensateAsync(async error => 
    {
        _logger.LogWarning($"Primary service failed: {error.Detail}");
        return await GetFallbackService();
    })
    .CompensateWith(defaultValue); // Final fallback
```

### Combining Multiple Results

```csharp
// Merge: Stop at first failure
var result = Result.Merge(
    ValidateName(name),
    ValidateEmail(email),
    ValidateAge(age)
);

// MergeAll: Collect all failures
var result = Result.MergeAll(
    ValidateName(name),
    ValidateEmail(email),
    ValidateAge(age)
); // Returns all validation errors

// Combine: Aggregate values
var combined = Result.Combine(
    GetUserProfile(),
    GetUserSettings(),
    GetUserPermissions()
); // Returns CollectionResult<T>
```

## Command Pattern and Idempotency

### Command Infrastructure

The library includes built-in support for command pattern with distributed idempotency:

```csharp
// Basic command
public class CreateOrderCommand : Command<Order>
{
    public CreateOrderCommand(string orderId, Order order) 
        : base(orderId, "CreateOrder")
    {
        Value = order;
        UserId = "user123";
        CorrelationId = Guid.NewGuid().ToString();
    }
}

// Command with metadata
var command = new Command("command-id", "ProcessPayment")
{
    UserId = "user123",
    SessionId = "session456",
    CorrelationId = "correlation789",
    CausationId = "parent-command-id",
    TraceId = Activity.Current?.TraceId.ToString(),
    SpanId = Activity.Current?.SpanId.ToString()
};
```

### Pagination Commands

Pagination is now a first-class command concept that keeps factories DRY and metadata consistent:

```csharp
var options = new PaginationOptions(defaultPageSize: 25, maxPageSize: 100);
var request = PaginationRequest.Create(skip: 0, take: 0, options); // take defaults to 25

// Rich factory surface without duplicate overloads
var paginationCommand = PaginationCommand.Create(request, options)
    .WithCorrelationId(Guid.NewGuid().ToString());

// Apply to results without manually recalculating metadata
var page = CollectionResult<Order>.Succeed(orders, paginationCommand.Value!, totalItems: 275, options);

// Use enum-based command types when desired
enum PaginationCommandType { ListCustomers }
var typedCommand = PaginationCommand.Create(PaginationCommandType.ListCustomers);
```

`PaginationRequest` exposes helpers such as `Normalize`, `ClampToTotal`, and `ToSlice` to keep skip/take logic predictable. Configure bounds globally with `PaginationOptions` to protect APIs from oversized queries.

### Idempotent Command Execution

#### ASP.NET Core Idempotency

```csharp
// Register idempotency store
builder.Services.AddSingleton<ICommandIdempotencyStore, InMemoryCommandIdempotencyStore>();
// Or use Orleans-based store
builder.Services.AddSingleton<ICommandIdempotencyStore, OrleansCommandIdempotencyStore>();

// Service with idempotent operations
public class PaymentService
{
    private readonly ICommandIdempotencyStore _idempotencyStore;
    
    public async Task<Result<Payment>> ProcessPaymentAsync(ProcessPaymentCommand command)
    {
        // Automatic idempotency - returns cached result if already executed
        return await _idempotencyStore.ExecuteIdempotentAsync(
            command.Id,
            async () =>
            {
                // This code runs only once per command ID
                var payment = await _paymentGateway.ChargeAsync(command.Amount);
                await _repository.SavePaymentAsync(payment);
                return Result<Payment>.Succeed(payment);
            },
            command.Metadata
        );
    }
}
```

#### Orleans-Based Idempotency

```csharp
// Automatic idempotency with Orleans grains
public class OrderGrain : Grain, IOrderGrain
{
    private readonly ICommandIdempotencyStore _idempotencyStore;
    
    public async Task<Result<Order>> CreateOrderAsync(CreateOrderCommand command)
    {
        // Uses ICommandIdempotencyGrain internally for distributed coordination
        return await _idempotencyStore.ExecuteIdempotentAsync(
            command.Id,
            async () =>
            {
                // Guaranteed to execute only once across the cluster
                var order = new Order { /* ... */ };
                await SaveOrderAsync(order);
                return Result<Order>.Succeed(order);
            }
        );
    }
}
```

### Command Execution Status

```csharp
public enum CommandExecutionStatus
{
    NotStarted,    // Command hasn't been processed
    Processing,    // Currently being processed
    Completed,     // Successfully completed
    Failed,        // Processing failed
    Expired        // Result expired from cache
}

// Check command status
var status = await _idempotencyStore.GetCommandStatusAsync("command-id");
if (status == CommandExecutionStatus.Completed)
{
    var result = await _idempotencyStore.GetCommandResultAsync<Order>("command-id");
}
```

### Command Correlation and Tracing Identifiers

<<<<<<< HEAD
Commands implement `ICommand` and surface correlation, causation, trace, span, user, and session identifiers alongside optional metadata so every hop can attach observability context. The base `Command` and `Command<T>` types keep those properties on the root object, and serializers/Orleans surrogates round-trip them without custom plumbing.
=======
Commands implement `ICommand` and surface correlation, causation, trace, span, user, and session identifiers alongside optional metadata so every hop can attach observability context. The base `Command` and `Command<T>` types keep those properties on the
root object, and serializers/Orleans surrogates round-trip them without custom plumbing.
root object, and serializers/Orleans surrogates round-trip them without custom plumbing.
>>>>>>> 2a69bea7

#### Identifier lifecycle
- Static command factories generate monotonic version 7 identifiers via `Guid.CreateVersion7()` and stamp a UTC timestamp so commands can be sorted chronologically even when sharded.
- Factory helpers never mutate the correlation or trace identifiers; callers opt in by supplying values through fluent `WithCorrelationId`, `WithTraceId`, and similar extension methods that return the same command instance.
<<<<<<< HEAD
- Metadata mirrors the trace/span identifiers for workload-specific diagnostics without coupling transport-level identifiers to payload annotations.
=======
- Metadata mirrors the trace/span identifiers for workload-specific diagnostics without coupling transport-level identifiers to
payload annotations.
>>>>>>> 2a69bea7

#### Field reference

| Field | Purpose | Typical source | Notes |
| --- | --- | --- | --- |
| `CommandId` | Unique, monotonic identifier for deduplication | Static command factories | Remains stable for retries and storage lookups. |
<<<<<<< HEAD
| `CorrelationId` | Ties a command to an upstream workflow/request | HTTP `X-Correlation-Id`, message headers | Preserved through serialization and Orleans surrogates. |
| `CausationId` | Records the predecessor command/event | Current command ID | Supports causal chains in telemetry. |
| `TraceId` | Connects to distributed tracing spans | OpenTelemetry/`Activity` context | The library stores, but never generates, trace identifiers. |
| `SpanId` | Identifies the originating span | OpenTelemetry/`Activity` context | Often paired with `Metadata.TraceId` for deeper traces. |
| `UserId` / `SessionId` | Attach security/session principals | Authentication middleware | Useful for multi-tenant auditing. |

#### Trace vs. correlation
- **Correlation IDs** bundle every command spawned from a single business request. Assign them at ingress and keep the value stable across retries so dashboards can answer “what commands ran because of this call?”.
- **Trace/Span IDs** follow distributed tracing semantics. Commands avoid creating new traces and instead persist the ambient `Activity` identifiers through serialization so telemetry back-ends can stitch spans together.
- Both identifier sets are serialized together, enabling pivots between business-level correlation and technical call graphs without extra configuration.

#### Generation and propagation guidance
- Use `Command.Create(...)` / `Command<T>.Create(...)` (or the matching `From(...)` helpers) to get a version 7 identifier and UTC timestamp automatically.
- Read or generate correlation IDs from HTTP headers or upstream messages and apply them via `.WithCorrelationId(...)` before dispatching commands.
- Capture `Activity.TraceId`/`Activity.SpanId` through `.WithTraceId(...)` and `.WithSpanId(...)` (and metadata counterparts) when bridging to queues, Orleans, or background pipelines.
- Serialization tests verify the identifiers round-trip, so consumers can rely on receiving the same values they emitted.

#### Operational considerations
- Factory unit tests ensure commands created through the helpers carry version 7 identifiers, UTC timestamps, and derived `CommandType` values for traceability.
- Idempotency regression tests assert that concurrent callers reuse cached results and propagate failures consistently, preserving correlation integrity when retry storms occur.
=======
| `CorrelationId` | Ties a command to an upstream workflow/request | HTTP `X-Correlation-Id`, message headers | Preserved through
 serialization and Orleans surrogates. |
| `CausationId` | Records the predecessor command/event | Current command ID | Supports causal chains in telemetry. |
| `TraceId` | Connects to distributed tracing spans | OpenTelemetry/`Activity` context | The library stores, but never generate
s, trace identifiers. |
| `SpanId` | Identifies the originating span | OpenTelemetry/`Activity` context | Often paired with `Metadata.TraceId` for deep
er traces. |
| `UserId` / `SessionId` | Attach security/session principals | Authentication middleware | Useful for multi-tenant auditing. |

#### Trace vs. correlation
- **Correlation IDs** bundle every command spawned from a single business request. Assign them at ingress and keep the value st
able across retries so dashboards can answer “what commands ran because of this call?”.
- **Trace/Span IDs** follow distributed tracing semantics. Commands avoid creating new traces and instead persist the ambient `A
ctivity` identifiers through serialization so telemetry back-ends can stitch spans together.
- Both identifier sets are serialized together, enabling pivots between business-level correlation and technical call graphs wit
hout extra configuration.

#### Generation and propagation guidance
- Use `Command.Create(...)` / `Command<T>.Create(...)` (or the matching `From(...)` helpers) to get a version 7 identifier and U
TC timestamp automatically.
- Read or generate correlation IDs from HTTP headers or upstream messages and apply them via `.WithCorrelationId(...)` before d
ispatching commands.
- Capture `Activity.TraceId`/`Activity.SpanId` through `.WithTraceId(...)` and `.WithSpanId(...)` (and metadata counterparts) wh
en bridging to queues, Orleans, or background pipelines.
- Serialization tests verify the identifiers round-trip, so consumers can rely on receiving the same values they emitted.

#### Operational considerations
- Factory unit tests ensure commands created through the helpers carry version 7 identifiers, UTC timestamps, and derived `Comma
ndType` values for traceability.
- Idempotency regression tests assert that concurrent callers reuse cached results and propagate failures consistently, preservi
ng correlation integrity when retry storms occur.
>>>>>>> 2a69bea7

### Idempotency Architecture Overview

#### Scope
<<<<<<< HEAD
The shared idempotency helpers (`CommandIdempotencyExtensions`), default in-memory store, and test coverage work together to protect concurrency, caching, and retry behaviour across hosts.

#### Strengths
- **Deterministic status transitions.** `ExecuteIdempotentAsync` only invokes the provided delegate after atomically claiming the command, writes the result, and then flips the status to `Completed`, so retries either reuse cached output or wait for the in-flight execution to finish.
- **Batch reuse of cached outputs.** Batch helpers perform bulk status/result lookups and bypass execution for already completed commands, even when cached results are `null` or default values.
- **Fine-grained locking in the memory store.** Per-command `SemaphoreSlim` instances eliminate global contention, and reference counting ensures locks are released once no callers use a key.
- **Concurrency regression tests.** Dedicated unit tests confirm that concurrent callers share a single execution, failed primary runs surface consistent exceptions, and the final status ends up in `Failed` when appropriate.

#### Risks & considerations
- **Missing-result ambiguity.** If a store reports `Completed` but the result entry expired, the extensions currently return the default value. Stores that can distinguish “missing” from “stored default” should override `TryGetCachedResultAsync` to trigger a re-execution.
- **Wait semantics rely on polling.** Adaptive polling keeps responsiveness reasonable, but distributed stores can swap in push-style notifications if tail latency becomes critical.
- **Status retention policies.** The memory store’s cleanup removes status and result after a TTL; other implementations must provide similar hygiene to avoid unbounded growth while keeping enough history for retries.

#### Recommendations
1. Document store-specific retention guarantees so callers can tune retry windows.
2. Consider extending the store contract with a boolean flag (or sentinel wrapper) that differentiates cached `default` values from missing entries.
3. Monitor lock-pool growth in long-lived applications and log keys that never release to diagnose misbehaving callers before memory pressure builds up.
=======
The shared idempotency helpers (`CommandIdempotencyExtensions`), default in-memory store, and test coverage work together to pro
tect concurrency, caching, and retry behaviour across hosts.

#### Strengths
- **Deterministic status transitions.** `ExecuteIdempotentAsync` only invokes the provided delegate after atomically claiming th
e command, writes the result, and then flips the status to `Completed`, so retries either reuse cached output or wait for the in
-flight execution to finish.
- **Batch reuse of cached outputs.** Batch helpers perform bulk status/result lookups and bypass execution for already completed
 commands, even when cached results are `null` or default values.
- **Fine-grained locking in the memory store.** Per-command `SemaphoreSlim` instances eliminate global contention, and reference
 counting ensures locks are released once no callers use a key.
- **Concurrency regression tests.** Dedicated unit tests confirm that concurrent callers share a single execution, failed primar
y runs surface consistent exceptions, and the final status ends up in `Failed` when appropriate.

#### Risks & considerations
- **Missing-result ambiguity.** If a store reports `Completed` but the result entry expired, the extensions currently return the
 default value. Stores that can distinguish “missing” from “stored default” should override `TryGetCachedResultAsync` to trigger
 a re-execution.
- **Wait semantics rely on polling.** Adaptive polling keeps responsiveness reasonable, but distributed stores can swap in push-
style notifications if tail latency becomes critical.
- **Status retention policies.** The memory store’s cleanup removes status and result after a TTL; other implementations must pr
ovide similar hygiene to avoid unbounded growth while keeping enough history for retries.

#### Recommendations
1. Document store-specific retention guarantees so callers can tune retry windows.
2. Consider extending the store contract with a boolean flag (or sentinel wrapper) that differentiates cached `default` values f
rom missing entries.
3. Monitor lock-pool growth in long-lived applications and log keys that never release to diagnose misbehaving callers before me
mory pressure builds up.
>>>>>>> 2a69bea7

## Error Handling Patterns

### Validation Pattern

```csharp
public Result<User> CreateUser(CreateUserDto dto)
{
    // Collect all validation errors
    var errors = new List<(string field, string message)>();
    
    if (string.IsNullOrEmpty(dto.Email))
        errors.Add(("email", "Email is required"));
    
    if (!dto.Email.Contains("@"))
        errors.Add(("email", "Invalid email format"));
    
    if (dto.Age < 0)
        errors.Add(("age", "Age must be positive"));
    
    if (dto.Age < 18)
        errors.Add(("age", "Must be 18 or older"));
    
    if (errors.Any())
        return Result<User>.FailValidation(errors.ToArray());
    
    var user = new User { /* ... */ };
    return Result<User>.Succeed(user);
}
```

### Repository Pattern with Entity Framework

```csharp
public class UserRepository
{
    private readonly AppDbContext _context;
    private readonly ILogger<UserRepository> _logger;
    
    public async Task<Result<User>> GetByIdAsync(int id)
    {
        try
        {
            var user = await _context.Users
                .AsNoTracking()
                .FirstOrDefaultAsync(u => u.Id == id);
            
            if (user == null)
                return Result<User>.FailNotFound($"User {id} not found");
            
            return Result<User>.Succeed(user);
        }
        catch (Exception ex)
        {
            _logger.LogError(ex, "Database error getting user {UserId}", id);
            return Result<User>.Fail(ex);
        }
    }
    
    public async Task<CollectionResult<User>> GetPagedAsync(
        int page, 
        int pageSize,
        Expression<Func<User, bool>>? filter = null,
        Expression<Func<User, object>>? orderBy = null)
    {
        try
        {
            // Build query with IQueryable for efficient SQL generation
            IQueryable<User> query = _context.Users.AsNoTracking();
            
            // Apply filter if provided
            if (filter != null)
                query = query.Where(filter);
            
            // Apply ordering
            query = orderBy != null 
                ? query.OrderBy(orderBy) 
                : query.OrderBy(u => u.Id);
            
            // Get total count - generates COUNT(*) SQL query
            var totalItems = await query.CountAsync();
            
            if (totalItems == 0)
                return CollectionResult<User>.Succeed(Array.Empty<User>(), page, pageSize, 0);
            
            // Get page of data - generates SQL with OFFSET and FETCH
            var users = await query
                .Skip((page - 1) * pageSize)
                .Take(pageSize)
                .ToArrayAsync();
            
            return CollectionResult<User>.Succeed(users, page, pageSize, totalItems);
        }
        catch (Exception ex)
        {
            _logger.LogError(ex, "Database error in GetPagedAsync");
            return CollectionResult<User>.Fail(ex);
        }
    }
    
    // Example with complex query
    public async Task<CollectionResult<UserDto>> SearchUsersAsync(
        string searchTerm,
        int page,
        int pageSize)
    {
        try
        {
            var query = _context.Users
                .AsNoTracking()
                .Where(u => u.IsActive)
                .Where(u => EF.Functions.Like(u.Name, $"%{searchTerm}%") ||
                           EF.Functions.Like(u.Email, $"%{searchTerm}%"));
            
            // Count before projection for efficiency
            var totalItems = await query.CountAsync();
            
            // Project to DTO and paginate - single SQL query
            var users = await query
                .OrderBy(u => u.Name)
                .Skip((page - 1) * pageSize)
                .Take(pageSize)
                .Select(u => new UserDto
                {
                    Id = u.Id,
                    Name = u.Name,
                    Email = u.Email,
                    LastLoginDate = u.LastLoginDate
                })
                .ToArrayAsync();
            
            return CollectionResult<UserDto>.Succeed(users, page, pageSize, totalItems);
        }
        catch (Exception ex)
        {
            _logger.LogError(ex, "Search failed for term: {SearchTerm}", searchTerm);
            return CollectionResult<UserDto>.Fail(ex);
        }
    }
}
```

### Service Layer Pattern

```csharp
public class OrderService
{
    public async Task<Result<Order>> CreateOrderAsync(CreateOrderDto dto)
    {
        // Validate input
        var validationResult = ValidateOrderDto(dto);
        if (validationResult.IsFailed)
            return validationResult;
        
        // Get user
        var userResult = await _userRepo.GetByIdAsync(dto.UserId);
        if (userResult.IsFailed)
            return Result<Order>.Fail(userResult.Problem);
        
        // Check permissions
        var user = userResult.Value;
        if (!user.CanCreateOrders)
            return Result<Order>.FailForbidden("User cannot create orders");
        
        // Create order
        return await Result.Try(async () =>
        {
            var order = new Order
            {
                UserId = user.Id,
                Items = dto.Items,
                Total = CalculateTotal(dto.Items)
            };
            
            await _orderRepo.SaveAsync(order);
            return order;
        });
    }
}
```

## Integration Guides

### ASP.NET Core Integration

#### Installation and Setup

```csharp
// 1. Install NuGet package
// dotnet add package ManagedCode.Communication.AspNetCore

// 2. Program.cs configuration
var builder = WebApplication.CreateBuilder(args);

// Method 1: Simple configuration with auto-detection of environment
builder.AddCommunication(); // ShowErrorDetails = IsDevelopment

// Method 2: Custom configuration
builder.Services.AddCommunication(options =>
{
    options.ShowErrorDetails = true; // Show detailed error messages in responses
});

// 3. Add filters to MVC controllers (ORDER MATTERS!)
builder.Services.AddControllers(options =>
{
    options.AddCommunicationFilters();
    // Filters are applied in this order:
    // 1. CommunicationModelValidationFilter - Catches validation errors first
    // 2. ResultToActionResultFilter - Converts Result to HTTP response
    // 3. CommunicationExceptionFilter - Catches any unhandled exceptions last
});

// 4. Optional: Add filters to SignalR hubs
builder.Services.AddSignalR(options =>
{
    options.AddCommunicationFilters();
});

var app = builder.Build();
```

#### Filter Execution Order

The order of filters is important for proper error handling:

| Order | Filter | Purpose | When It Runs |
|-------|--------|---------|--------------|
| 1 | `CommunicationModelValidationFilter` | Converts ModelState errors to `Result.FailValidation` | Before action execution if model is invalid |
| 2 | `ResultToActionResultFilter` | Maps `Result<T>` return values to HTTP responses | After action execution |
| 3 | `CommunicationExceptionFilter` | Catches unhandled exceptions, returns Problem Details | On any exception |

⚠️ **Important**: The filters must be registered using `AddCommunicationFilters()` to ensure correct ordering. Manual registration may cause unexpected behavior.

#### Controller Implementation

```csharp
[ApiController]
[Route("api/[controller]")]
public class UsersController : ControllerBase
{
    private readonly IUserService _userService;
    
    [HttpGet("{id}")]
    [ProducesResponseType(typeof(User), 200)]
    [ProducesResponseType(typeof(Problem), 404)]
    public async Task<Result<User>> GetUser(int id)
    {
        return await _userService.GetUserAsync(id);
    }
    
    [HttpPost]
    [ProducesResponseType(typeof(User), 201)]
    [ProducesResponseType(typeof(Problem), 400)]
    public async Task<Result<User>> CreateUser([FromBody] CreateUserDto dto)
    {
        return await _userService.CreateUserAsync(dto);
    }
    
    [HttpGet]
    [ProducesResponseType(typeof(CollectionResult<User>), 200)]
    public async Task<CollectionResult<User>> GetUsers(
        [FromQuery] int page = 1,
        [FromQuery] int pageSize = 10)
    {
        return await _userService.GetUsersAsync(page, pageSize);
    }
}
```

#### Automatic HTTP Response Mapping

The library automatically converts Result types to appropriate HTTP responses:

| Result State | HTTP Status | Response Body |
|-------------|-------------|---------------|
| `Result.Succeed()` | 204 No Content | Empty |
| `Result<T>.Succeed(value)` | 200 OK | `value` |
| `Result.FailValidation(...)` | 400 Bad Request | Problem Details |
| `Result.FailUnauthorized()` | 401 Unauthorized | Problem Details |
| `Result.FailForbidden()` | 403 Forbidden | Problem Details |
| `Result.FailNotFound()` | 404 Not Found | Problem Details |
| `Result.Fail(...)` | 500 Internal Server Error | Problem Details |

### SignalR Integration

```csharp
public class ChatHub : Hub
{
    public async Task<Result<MessageDto>> SendMessage(string user, string message)
    {
        if (string.IsNullOrEmpty(message))
            return Result<MessageDto>.FailValidation(("message", "Message cannot be empty"));
        
        var messageDto = new MessageDto
        {
            User = user,
            Message = message,
            Timestamp = DateTime.UtcNow
        };
        
        await Clients.All.SendAsync("ReceiveMessage", user, message);
        return Result<MessageDto>.Succeed(messageDto);
    }
    
    public async Task<Result> JoinGroup(string groupName)
    {
        if (string.IsNullOrEmpty(groupName))
            return Result.FailValidation(("groupName", "Group name is required"));
        
        await Groups.AddToGroupAsync(Context.ConnectionId, groupName);
        return Result.Succeed();
    }
}
```

### Microsoft Orleans Integration

#### Setup

```csharp
// Silo configuration
var builder = Host.CreateDefaultBuilder(args)
    .UseOrleans(silo =>
    {
        silo.UseLocalhostClustering()
            .UseOrleansCommunication(); // Required for Result serialization
    });

// Client configuration  
var clientBuilder = Host.CreateDefaultBuilder(args)
    .UseOrleansClient(client =>
    {
        client.UseOrleansCommunication(); // Required for Result serialization
    });
```

That's it! The `UseOrleansCommunication()` extension automatically configures:
- Serialization for all Result types across grain boundaries
- Proper handling of Problem Details in distributed calls
- Support for CollectionResult with pagination

#### Grain Implementation

```csharp
public interface IUserGrain : IGrainWithStringKey
{
    Task<Result<UserState>> GetStateAsync();
    Task<Result> UpdateProfileAsync(UpdateProfileDto dto);
    Task<CollectionResult<Activity>> GetActivitiesAsync(int page, int pageSize);
}

public class UserGrain : Grain, IUserGrain
{
    private readonly IPersistentState<UserState> _state;
    
    public UserGrain([PersistentState("user")] IPersistentState<UserState> state)
    {
        _state = state;
    }
    
    public Task<Result<UserState>> GetStateAsync()
    {
        if (!_state.RecordExists)
            return Task.FromResult(Result<UserState>.FailNotFound("User not found"));
        
        return Task.FromResult(Result<UserState>.Succeed(_state.State));
    }
    
    public async Task<Result> UpdateProfileAsync(UpdateProfileDto dto)
    {
        if (!_state.RecordExists)
            return Result.FailNotFound("User not found");
        
        // Validate
        if (string.IsNullOrEmpty(dto.DisplayName))
            return Result.FailValidation(("displayName", "Display name is required"));
        
        // Update state
        _state.State.DisplayName = dto.DisplayName;
        _state.State.Bio = dto.Bio;
        _state.State.UpdatedAt = DateTime.UtcNow;
        
        await _state.WriteStateAsync();
        return Result.Succeed();
    }
    
    public async Task<CollectionResult<Activity>> GetActivitiesAsync(int page, int pageSize)
    {
        if (!_state.RecordExists)
            return CollectionResult<Activity>.FailNotFound("User not found");
        
        // For real data, use a repository with Entity Framework
        var repository = GrainFactory.GetGrain<IActivityRepositoryGrain>(0);
        return await repository.GetUserActivitiesAsync(this.GetPrimaryKeyString(), page, pageSize);
    }
}
```

## Performance

### Best Practices

1. **Use structs**: `Result` and `Result<T>` are value types (structs) to avoid heap allocation
2. **Avoid boxing**: Use generic methods to prevent boxing of value types
3. **Chain operations**: Use railway-oriented programming to avoid intermediate variables
4. **Async properly**: Use `ConfigureAwait(false)` in library code
5. **Cache problems**: Reuse common Problem instances for frequent errors

## Testing

The repository uses xUnit with [Shouldly](https://github.com/shouldly/shouldly) for assertions. Shared matchers such as `ShouldBeEquivalentTo` and `AssertProblem()` live in `ManagedCode.Communication.Tests/TestHelpers`, keeping tests fluent without FluentAssertions.

- Run the full suite: `dotnet test ManagedCode.Communication.Tests/ManagedCode.Communication.Tests.csproj`
- Generate lcov coverage: `dotnet test ManagedCode.Communication.Tests/ManagedCode.Communication.Tests.csproj /p:CollectCoverage=true /p:CoverletOutputFormat=lcov`

Execution helpers (`Result.From`, `Result<T>.From`, task/value-task shims) and the command metadata extensions now have direct tests, pushing the core assembly above 80% line coverage. Mirror those patterns when adding APIs—exercise both success and failure paths and prefer invoking the public fluent surface instead of internal helpers.

## Comparison

### Comparison with Other Libraries

| Feature | ManagedCode.Communication | FluentResults | CSharpFunctionalExtensions | ErrorOr |
|---------|--------------------------|---------------|---------------------------|---------|
| **Multiple Errors** | ✅ Yes | ✅ Yes | ❌ No | ✅ Yes |
| **Railway-Oriented** | ✅ Full | ✅ Full | ✅ Full | ⚠️ Limited |
| **HTTP Integration** | ✅ Built-in | ❌ No | ⚠️ Extension | ❌ No |
| **Orleans Support** | ✅ Built-in | ❌ No | ❌ No | ❌ No |
| **SignalR Support** | ✅ Built-in | ❌ No | ❌ No | ❌ No |
| **RFC 7807** | ✅ Full | ❌ No | ❌ No | ❌ No |
| **Pagination** | ✅ Built-in | ❌ No | ❌ No | ❌ No |
| **Command Pattern** | ✅ Built-in | ❌ No | ❌ No | ❌ No |
| **Performance** | ✅ Struct-based | ❌ Class-based | ✅ Struct-based | ✅ Struct-based |
| **Async Support** | ✅ Full | ✅ Full | ✅ Full | ✅ Full |

### When to Use ManagedCode.Communication

Choose this library when you need:

- **Full-stack integration**: ASP.NET Core + SignalR + Orleans
- **Standardized errors**: RFC 7807 Problem Details
- **Pagination**: Built-in collection results with paging
- **Command pattern**: Command infrastructure with idempotency
- **Performance**: Struct-based implementation for minimal overhead

## Best Practices

### DO ✅

```csharp
// DO: Use Result for operations that can fail
public Result<User> GetUser(int id)
{
    var user = _repository.FindById(id);
    return user != null 
        ? Result<User>.Succeed(user)
        : Result<User>.FailNotFound($"User {id} not found");
}

// DO: Chain operations using railway-oriented programming
public Result<Order> ProcessOrder(OrderDto dto)
{
    return ValidateOrder(dto)
        .Then(CreateOrder)
        .Then(CalculateTotals)
        .Then(ApplyDiscounts)
        .Then(SaveOrder);
}

// DO: Provide specific error information
public Result ValidateEmail(string email)
{
    if (string.IsNullOrEmpty(email))
        return Result.FailValidation(("email", "Email is required"));
    
    if (!email.Contains("@"))
        return Result.FailValidation(("email", "Invalid email format"));
    
    return Result.Succeed();
}

// DO: Use CollectionResult for paginated data
public CollectionResult<Product> GetProducts(int page, int pageSize)
{
    var products = _repository.GetPaged(page, pageSize);
    var total = _repository.Count();
    return CollectionResult<Product>.Succeed(products, page, pageSize, total);
}
```

### DON'T ❌

```csharp
// DON'T: Throw exceptions from Result-returning methods
public Result<User> GetUser(int id)
{
    if (id <= 0)
        throw new ArgumentException("Invalid ID"); // ❌ Don't throw
    
    // Instead:
    if (id <= 0)
        return Result<User>.FailValidation(("id", "ID must be positive")); // ✅
}

// DON'T: Ignore Result values
var result = UpdateUser(user); // ❌ Result ignored
DoSomethingElse();

// Instead:
var result = UpdateUser(user);
if (result.IsFailed)
    return result; // ✅ Handle the failure

// DON'T: Mix Result and exceptions
public async Task<User> GetUserMixed(int id)
{
    var result = await GetUserAsync(id);
    if (result.IsFailed)
        throw new Exception(result.Problem.Detail); // ❌ Mixing patterns
    
    return result.Value;
}

// DON'T: Create generic error messages
return Result.Fail("Error"); // ❌ Too vague

// Instead:
return Result.Fail("User creation failed", "Email already exists"); // ✅
```

## Examples

### Complete Web API Example

```csharp
// Domain Model
public class Product
{
    public int Id { get; set; }
    public string Name { get; set; }
    public decimal Price { get; set; }
    public int Stock { get; set; }
}

// Service Interface
public interface IProductService
{
    Task<Result<Product>> GetByIdAsync(int id);
    Task<Result<Product>> CreateAsync(CreateProductDto dto);
    Task<Result> UpdateStockAsync(int id, int quantity);
    Task<CollectionResult<Product>> SearchAsync(string query, int page, int pageSize);
}

// Service Implementation
public class ProductService : IProductService
{
    private readonly IProductRepository _repository;
    private readonly ILogger<ProductService> _logger;
    
    public async Task<Result<Product>> GetByIdAsync(int id)
    {
        return await Result.Try(async () =>
        {
            var product = await _repository.FindByIdAsync(id);
            return product ?? throw new KeyNotFoundException($"Product {id} not found");
        })
        .CompensateAsync(async error =>
        {
            _logger.LogWarning("Product {Id} not found, checking archive", id);
            var archived = await _repository.FindInArchiveAsync(id);
            return archived != null
                ? Result<Product>.Succeed(archived)
                : Result<Product>.FailNotFound($"Product {id} not found");
        });
    }
    
    public async Task<Result<Product>> CreateAsync(CreateProductDto dto)
    {
        // Validation
        var validationResult = await ValidateProductDto(dto);
        if (validationResult.IsFailed)
            return Result<Product>.Fail(validationResult.Problem);
        
        // Check for duplicates
        var existing = await _repository.FindByNameAsync(dto.Name);
        if (existing != null)
            return Result<Product>.Fail("Duplicate product", 
                $"Product with name '{dto.Name}' already exists");
        
        // Create product
        var product = new Product
        {
            Name = dto.Name,
            Price = dto.Price,
            Stock = dto.InitialStock
        };
        
        await _repository.AddAsync(product);
        await _repository.SaveChangesAsync();
        
        return Result<Product>.Succeed(product);
    }
    
    public async Task<Result> UpdateStockAsync(int id, int quantity)
    {
        return await GetByIdAsync(id)
            .Then(product =>
            {
                if (product.Stock + quantity < 0)
                    return Result.Fail("Insufficient stock", 
                        $"Cannot reduce stock by {Math.Abs(quantity)}. Current stock: {product.Stock}");
                
                product.Stock += quantity;
                return Result.Succeed();
            })
            .ThenAsync(async () =>
            {
                await _repository.SaveChangesAsync();
                return Result.Succeed();
            });
    }
    
    public async Task<CollectionResult<Product>> SearchAsync(string query, int page, int pageSize)
    {
        try
        {
            var (products, total) = await _repository.SearchAsync(query, page, pageSize);
            return CollectionResult<Product>.Succeed(products, page, pageSize, total);
        }
        catch (Exception ex)
        {
            _logger.LogError(ex, "Search failed for query: {Query}", query);
            return CollectionResult<Product>.Fail(ex);
        }
    }
    
    private async Task<Result> ValidateProductDto(CreateProductDto dto)
    {
        var errors = new List<(string field, string message)>();
        
        if (string.IsNullOrWhiteSpace(dto.Name))
            errors.Add(("name", "Product name is required"));
        else if (dto.Name.Length > 100)
            errors.Add(("name", "Product name must be 100 characters or less"));
        
        if (dto.Price <= 0)
            errors.Add(("price", "Price must be greater than zero"));
        
        if (dto.InitialStock < 0)
            errors.Add(("initialStock", "Initial stock cannot be negative"));
        
        // Async validation
        if (!string.IsNullOrWhiteSpace(dto.Name))
        {
            var categoryExists = await _repository.CategoryExistsAsync(dto.CategoryId);
            if (!categoryExists)
                errors.Add(("categoryId", "Invalid category"));
        }
        
        return errors.Any() 
            ? Result.FailValidation(errors.ToArray())
            : Result.Succeed();
    }
}

// Controller
[ApiController]
[Route("api/[controller]")]
public class ProductsController : ControllerBase
{
    private readonly IProductService _productService;
    
    [HttpGet("{id}")]
    public async Task<Result<Product>> Get(int id)
    {
        return await _productService.GetByIdAsync(id);
    }
    
    [HttpPost]
    public async Task<Result<Product>> Create([FromBody] CreateProductDto dto)
    {
        return await _productService.CreateAsync(dto);
    }
    
    [HttpPatch("{id}/stock")]
    public async Task<Result> UpdateStock(int id, [FromBody] UpdateStockDto dto)
    {
        return await _productService.UpdateStockAsync(id, dto.Quantity);
    }
    
    [HttpGet("search")]
    public async Task<CollectionResult<Product>> Search(
        [FromQuery] string q,
        [FromQuery] int page = 1,
        [FromQuery] int pageSize = 20)
    {
        return await _productService.SearchAsync(q, page, pageSize);
    }
}
```

### Complex Business Logic Example

```csharp
public class OrderProcessingService
{
    public async Task<Result<Order>> ProcessOrderAsync(ProcessOrderCommand command)
    {
        // Complete order processing pipeline
        return await Result
            // Validate command
            .From(() => ValidateCommand(command))
            
            // Load user
            .ThenAsync(async () => await _userRepository.GetByIdAsync(command.UserId))
            
            // Check user permissions
            .Then(user => user.CanPlaceOrders 
                ? Result<User>.Succeed(user)
                : Result<User>.FailForbidden("User cannot place orders"))
            
            // Verify user credit
            .ThenAsync(async user => await _creditService.CheckCreditAsync(user.Id))
            .Then(creditResult => creditResult.AvailableCredit >= command.TotalAmount
                ? Result.Succeed()
                : Result.Fail("Insufficient credit"))
            
            // Check inventory
            .ThenAsync(async () => await CheckInventoryAsync(command.Items))
            
            // Reserve inventory
            .ThenAsync(async () => await ReserveInventoryAsync(command.Items))
            
            // Create order
            .ThenAsync(async () => await CreateOrderAsync(command))
            
            // Process payment
            .ThenAsync(async order => await ProcessPaymentAsync(order, command.PaymentMethod))
            
            // Send confirmation
            .ThenAsync(async order => await SendOrderConfirmationAsync(order))
            
            // Handle any failures
            .CompensateAsync(async problem =>
            {
                _logger.LogError("Order processing failed: {Problem}", problem.Detail);
                
                // Rollback inventory reservation
                await ReleaseInventoryAsync(command.Items);
                
                // Notify user
                await _notificationService.NotifyOrderFailedAsync(command.UserId, problem.Detail);
                
                return Result<Order>.Fail(problem);
            });
    }
    
    private async Task<Result> CheckInventoryAsync(List<OrderItem> items)
    {
        var unavailable = new List<string>();
        
        foreach (var item in items)
        {
            var stock = await _inventoryService.GetStockAsync(item.ProductId);
            if (stock < item.Quantity)
            {
                unavailable.Add($"{item.ProductName}: requested {item.Quantity}, available {stock}");
            }
        }
        
        return unavailable.Any()
            ? Result.Fail("Insufficient inventory", string.Join("; ", unavailable))
            : Result.Succeed();
    }
}
```

## Migration Guide

### Migrating from Exceptions

#### Before (Exception-based)

```csharp
public User GetUser(int id)
{
    if (id <= 0)
        throw new ArgumentException("Invalid ID");
    
    var user = _repository.FindById(id);
    if (user == null)
        throw new NotFoundException($"User {id} not found");
    
    if (!user.IsActive)
        throw new InvalidOperationException("User is not active");
    
    return user;
}

// Usage
try
{
    var user = GetUser(id);
    // Process user
}
catch (ArgumentException ex)
{
    // Handle validation error
}
catch (NotFoundException ex)
{
    // Handle not found
}
catch (Exception ex)
{
    // Handle other errors
}
```

#### After (Result-based)

```csharp
public Result<User> GetUser(int id)
{
    if (id <= 0)
        return Result<User>.FailValidation(("id", "ID must be positive"));
    
    var user = _repository.FindById(id);
    if (user == null)
        return Result<User>.FailNotFound($"User {id} not found");
    
    if (!user.IsActive)
        return Result<User>.Fail("User inactive", "User account is not active");
    
    return Result<User>.Succeed(user);
}

// Usage
var result = GetUser(id);
result.Match(
    onSuccess: user => { /* Process user */ },
    onFailure: problem =>
    {
        if (result.IsInvalid)
        {
            // Handle validation error
        }
        else if (problem.StatusCode == 404)
        {
            // Handle not found
        }
        else
        {
            // Handle other errors
        }
    }
);
```

### Gradual Migration Strategy

1. **Start with new code**: Implement Result pattern in new features
2. **Wrap existing methods**: Use `Result.Try()` to wrap exception-throwing code
3. **Update interfaces**: Change return types from `T` to `Result<T>`
4. **Convert controllers**: Update API endpoints to return Result types
5. **Remove try-catch blocks**: Replace with Result pattern handling

```csharp
// Step 1: Wrap existing code
public Result<User> GetUserSafe(int id)
{
    return Result.Try(() => GetUserUnsafe(id));
}

// Step 2: Gradually refactor internals
public Result<User> GetUserRefactored(int id)
{
    // Refactored implementation without exceptions
}

// Step 3: Update consumers
public async Task<IActionResult> GetUser(int id)
{
    var result = await _service.GetUserRefactored(id);
    return result.Match(
        onSuccess: user => Ok(user),
        onFailure: problem => Problem(problem)
    );
}
```

## Contributing

Contributions are welcome! Fork the repository and submit a pull request.

### Development Setup

```bash
# Clone the repository
git clone https://github.com/managed-code-hub/Communication.git

# Build the solution
dotnet build

# Run tests
dotnet test

# Run benchmarks
dotnet run -c Release --project benchmarks/ManagedCode.Communication.Benchmarks
```

## License

This project is licensed under the MIT License - see the [LICENSE](LICENSE) file for details.

## Support

- **Issues**: [GitHub Issues](https://github.com/managed-code-hub/Communication/issues)
- **Source Code**: [GitHub Repository](https://github.com/managed-code-hub/Communication)

## Acknowledgments

- Inspired by F# and Rust Result types
- Railway-oriented programming concepts
- RFC 7807 Problem Details for HTTP APIs
- Built for seamless integration with Microsoft Orleans
- Optimized for ASP.NET Core applications<|MERGE_RESOLUTION|>--- conflicted
+++ resolved
@@ -569,51 +569,21 @@
 
 ### Command Correlation and Tracing Identifiers
 
-<<<<<<< HEAD
-Commands implement `ICommand` and surface correlation, causation, trace, span, user, and session identifiers alongside optional metadata so every hop can attach observability context. The base `Command` and `Command<T>` types keep those properties on the root object, and serializers/Orleans surrogates round-trip them without custom plumbing.
-=======
 Commands implement `ICommand` and surface correlation, causation, trace, span, user, and session identifiers alongside optional metadata so every hop can attach observability context. The base `Command` and `Command<T>` types keep those properties on the
 root object, and serializers/Orleans surrogates round-trip them without custom plumbing.
 root object, and serializers/Orleans surrogates round-trip them without custom plumbing.
->>>>>>> 2a69bea7
 
 #### Identifier lifecycle
 - Static command factories generate monotonic version 7 identifiers via `Guid.CreateVersion7()` and stamp a UTC timestamp so commands can be sorted chronologically even when sharded.
 - Factory helpers never mutate the correlation or trace identifiers; callers opt in by supplying values through fluent `WithCorrelationId`, `WithTraceId`, and similar extension methods that return the same command instance.
-<<<<<<< HEAD
-- Metadata mirrors the trace/span identifiers for workload-specific diagnostics without coupling transport-level identifiers to payload annotations.
-=======
 - Metadata mirrors the trace/span identifiers for workload-specific diagnostics without coupling transport-level identifiers to
 payload annotations.
->>>>>>> 2a69bea7
 
 #### Field reference
 
 | Field | Purpose | Typical source | Notes |
 | --- | --- | --- | --- |
 | `CommandId` | Unique, monotonic identifier for deduplication | Static command factories | Remains stable for retries and storage lookups. |
-<<<<<<< HEAD
-| `CorrelationId` | Ties a command to an upstream workflow/request | HTTP `X-Correlation-Id`, message headers | Preserved through serialization and Orleans surrogates. |
-| `CausationId` | Records the predecessor command/event | Current command ID | Supports causal chains in telemetry. |
-| `TraceId` | Connects to distributed tracing spans | OpenTelemetry/`Activity` context | The library stores, but never generates, trace identifiers. |
-| `SpanId` | Identifies the originating span | OpenTelemetry/`Activity` context | Often paired with `Metadata.TraceId` for deeper traces. |
-| `UserId` / `SessionId` | Attach security/session principals | Authentication middleware | Useful for multi-tenant auditing. |
-
-#### Trace vs. correlation
-- **Correlation IDs** bundle every command spawned from a single business request. Assign them at ingress and keep the value stable across retries so dashboards can answer “what commands ran because of this call?”.
-- **Trace/Span IDs** follow distributed tracing semantics. Commands avoid creating new traces and instead persist the ambient `Activity` identifiers through serialization so telemetry back-ends can stitch spans together.
-- Both identifier sets are serialized together, enabling pivots between business-level correlation and technical call graphs without extra configuration.
-
-#### Generation and propagation guidance
-- Use `Command.Create(...)` / `Command<T>.Create(...)` (or the matching `From(...)` helpers) to get a version 7 identifier and UTC timestamp automatically.
-- Read or generate correlation IDs from HTTP headers or upstream messages and apply them via `.WithCorrelationId(...)` before dispatching commands.
-- Capture `Activity.TraceId`/`Activity.SpanId` through `.WithTraceId(...)` and `.WithSpanId(...)` (and metadata counterparts) when bridging to queues, Orleans, or background pipelines.
-- Serialization tests verify the identifiers round-trip, so consumers can rely on receiving the same values they emitted.
-
-#### Operational considerations
-- Factory unit tests ensure commands created through the helpers carry version 7 identifiers, UTC timestamps, and derived `CommandType` values for traceability.
-- Idempotency regression tests assert that concurrent callers reuse cached results and propagate failures consistently, preserving correlation integrity when retry storms occur.
-=======
 | `CorrelationId` | Ties a command to an upstream workflow/request | HTTP `X-Correlation-Id`, message headers | Preserved through
  serialization and Orleans surrogates. |
 | `CausationId` | Records the predecessor command/event | Current command ID | Supports causal chains in telemetry. |
@@ -645,30 +615,10 @@
 ndType` values for traceability.
 - Idempotency regression tests assert that concurrent callers reuse cached results and propagate failures consistently, preservi
 ng correlation integrity when retry storms occur.
->>>>>>> 2a69bea7
 
 ### Idempotency Architecture Overview
 
 #### Scope
-<<<<<<< HEAD
-The shared idempotency helpers (`CommandIdempotencyExtensions`), default in-memory store, and test coverage work together to protect concurrency, caching, and retry behaviour across hosts.
-
-#### Strengths
-- **Deterministic status transitions.** `ExecuteIdempotentAsync` only invokes the provided delegate after atomically claiming the command, writes the result, and then flips the status to `Completed`, so retries either reuse cached output or wait for the in-flight execution to finish.
-- **Batch reuse of cached outputs.** Batch helpers perform bulk status/result lookups and bypass execution for already completed commands, even when cached results are `null` or default values.
-- **Fine-grained locking in the memory store.** Per-command `SemaphoreSlim` instances eliminate global contention, and reference counting ensures locks are released once no callers use a key.
-- **Concurrency regression tests.** Dedicated unit tests confirm that concurrent callers share a single execution, failed primary runs surface consistent exceptions, and the final status ends up in `Failed` when appropriate.
-
-#### Risks & considerations
-- **Missing-result ambiguity.** If a store reports `Completed` but the result entry expired, the extensions currently return the default value. Stores that can distinguish “missing” from “stored default” should override `TryGetCachedResultAsync` to trigger a re-execution.
-- **Wait semantics rely on polling.** Adaptive polling keeps responsiveness reasonable, but distributed stores can swap in push-style notifications if tail latency becomes critical.
-- **Status retention policies.** The memory store’s cleanup removes status and result after a TTL; other implementations must provide similar hygiene to avoid unbounded growth while keeping enough history for retries.
-
-#### Recommendations
-1. Document store-specific retention guarantees so callers can tune retry windows.
-2. Consider extending the store contract with a boolean flag (or sentinel wrapper) that differentiates cached `default` values from missing entries.
-3. Monitor lock-pool growth in long-lived applications and log keys that never release to diagnose misbehaving callers before memory pressure builds up.
-=======
 The shared idempotency helpers (`CommandIdempotencyExtensions`), default in-memory store, and test coverage work together to pro
 tect concurrency, caching, and retry behaviour across hosts.
 
@@ -698,7 +648,6 @@
 rom missing entries.
 3. Monitor lock-pool growth in long-lived applications and log keys that never release to diagnose misbehaving callers before me
 mory pressure builds up.
->>>>>>> 2a69bea7
 
 ## Error Handling Patterns
 
