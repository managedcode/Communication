--- conflicted
+++ resolved
@@ -27,18 +27,10 @@
         <PackageReference Include="Microsoft.Extensions.DependencyInjection" Version="10.0.0" />
         <PackageReference Include="Microsoft.NET.Test.Sdk" Version="18.0.1" />
         <PackageReference Include="Newtonsoft.Json" Version="13.0.4" />
-<<<<<<< HEAD
         <PackageReference Include="System.Text.Json" Version="10.0.0" />
         <PackageReference Include="Microsoft.AspNetCore.Mvc.Testing" Version="10.0.0" />
         <PackageReference Include="Microsoft.AspNetCore.SignalR.Client" Version="10.0.0" />
         <PackageReference Include="Microsoft.AspNetCore.TestHost" Version="10.0.0" />
-=======
-        <PackageReference Include="System.Text.Json" Version="9.0.9" />
-        <PackageReference Include="Microsoft.AspNetCore.Mvc.Testing" Version="9.0.9" />
-        <PackageReference Include="Microsoft.AspNetCore.SignalR.Client" Version="9.0.9" />
-        <PackageReference Include="Microsoft.AspNetCore.TestHost" Version="9.0.9" />
-        <PackageReference Include="Polly" Version="8.4.2" />
->>>>>>> 450c1247
         <PackageReference Include="xunit" Version="2.9.3"/>
         <PackageReference Include="xunit.runner.visualstudio" Version="3.1.5">
             <IncludeAssets>runtime; build; native; contentfiles; analyzers; buildtransitive</IncludeAssets>
