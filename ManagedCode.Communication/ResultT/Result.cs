--- conflicted
+++ resolved
@@ -81,12 +81,9 @@
     /// <summary>
     ///     Gets a value indicating whether the result is a success.
     /// </summary>
-<<<<<<< HEAD
+    [JsonInclude]
     [JsonPropertyName("isSuccess")]
     [JsonPropertyOrder(1)]
-=======
-    [JsonInclude]
->>>>>>> f77541d5
     [MemberNotNullWhen(true, nameof(Value))]
     [MemberNotNullWhen(false, nameof(Problem))]
     public bool IsSuccess { get; private init; }
