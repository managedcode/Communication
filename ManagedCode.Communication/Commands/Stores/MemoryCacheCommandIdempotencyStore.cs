using System;
using System.Collections.Concurrent;
using System.Collections.Generic;
using System.Linq;
using System.Threading;
using System.Threading.Tasks;
using Microsoft.Extensions.Caching.Memory;
using Microsoft.Extensions.Logging;
using ManagedCode.Communication.Logging;

namespace ManagedCode.Communication.Commands.Stores;

/// <summary>
/// Memory cache-based implementation of command idempotency store.
/// Suitable for single-instance applications and development environments.
/// </summary>
public class MemoryCacheCommandIdempotencyStore : ICommandIdempotencyStore, IDisposable
{
    private readonly IMemoryCache _memoryCache;
    private readonly ILogger<MemoryCacheCommandIdempotencyStore> _logger;
    private readonly ConcurrentDictionary<string, DateTime> _commandTimestamps;
    private bool _disposed;

    public MemoryCacheCommandIdempotencyStore(
        IMemoryCache memoryCache, 
        ILogger<MemoryCacheCommandIdempotencyStore> logger)
    {
        _memoryCache = memoryCache ?? throw new ArgumentNullException(nameof(memoryCache));
        _logger = logger ?? throw new ArgumentNullException(nameof(logger));
        _commandTimestamps = new ConcurrentDictionary<string, DateTime>();
    }

    public Task<CommandExecutionStatus> GetCommandStatusAsync(string commandId, CancellationToken cancellationToken = default)
    {
        var statusKey = GetStatusKey(commandId);
        var status = _memoryCache.Get<CommandExecutionStatus?>(statusKey) ?? CommandExecutionStatus.NotFound;
        return Task.FromResult(status);
    }

    public Task SetCommandStatusAsync(string commandId, CommandExecutionStatus status, CancellationToken cancellationToken = default)
    {
        var statusKey = GetStatusKey(commandId);
        var options = new MemoryCacheEntryOptions
        {
            SlidingExpiration = TimeSpan.FromHours(24), // Keep for 24 hours
            AbsoluteExpirationRelativeToNow = TimeSpan.FromDays(7) // Hard limit 7 days
        };

        _memoryCache.Set(statusKey, status, options);
        _commandTimestamps[commandId] = DateTime.UtcNow;
        
        return Task.CompletedTask;
    }

    public Task<T?> GetCommandResultAsync<T>(string commandId, CancellationToken cancellationToken = default)
    {
        var resultKey = GetResultKey(commandId);
        var result = _memoryCache.Get<T>(resultKey);
        return Task.FromResult(result);
    }

    public Task SetCommandResultAsync<T>(string commandId, T result, CancellationToken cancellationToken = default)
    {
        var resultKey = GetResultKey(commandId);
        var options = new MemoryCacheEntryOptions
        {
            SlidingExpiration = TimeSpan.FromHours(24),
            AbsoluteExpirationRelativeToNow = TimeSpan.FromDays(7)
        };

        _memoryCache.Set(resultKey, result, options);
        return Task.CompletedTask;
    }

    public Task RemoveCommandAsync(string commandId, CancellationToken cancellationToken = default)
    {
        var statusKey = GetStatusKey(commandId);
        var resultKey = GetResultKey(commandId);
        
        _memoryCache.Remove(statusKey);
        _memoryCache.Remove(resultKey);
        _commandTimestamps.TryRemove(commandId, out _);
        
        return Task.CompletedTask;
    }

    private readonly ConcurrentDictionary<string, CommandLock> _commandLocks = new();

    private async Task<LockScope> AcquireLockAsync(string commandId, CancellationToken cancellationToken)
    {
        var commandLock = _commandLocks.GetOrAdd(commandId, static _ => new CommandLock());
        Interlocked.Increment(ref commandLock.RefCount);

        try
        {
            await commandLock.Semaphore.WaitAsync(cancellationToken);
            return new LockScope(this, commandId, commandLock);
        }
        catch
        {
            ReleaseLockReference(commandId, commandLock);
            throw;
        }
    }

    private void ReleaseLockReference(string commandId, CommandLock commandLock)
    {
        if (Interlocked.Decrement(ref commandLock.RefCount) == 0)
        {
<<<<<<< HEAD
            if (_commandLocks.TryGetValue(commandId, out var existingLock) && ReferenceEquals(existingLock, commandLock))
            {
                _commandLocks.TryRemove(new KeyValuePair<string, CommandLock>(commandId, commandLock));
            }

=======
            _commandLocks.TryRemove(new KeyValuePair<string, CommandLock>(commandId, commandLock));
>>>>>>> 2a69bea7
            commandLock.Semaphore.Dispose();
        }
    }

    public async Task<bool> TrySetCommandStatusAsync(string commandId, CommandExecutionStatus expectedStatus, CommandExecutionStatus newStatus, CancellationToken cancellationToken = default)
    {
        using var scope = await AcquireLockAsync(commandId, cancellationToken);

        var currentStatus = _memoryCache.Get<CommandExecutionStatus?>(GetStatusKey(commandId)) ?? CommandExecutionStatus.NotFound;

        if (currentStatus == expectedStatus)
        {
            await SetCommandStatusAsync(commandId, newStatus, cancellationToken);
            return true;
        }

        return false;
    }

    public async Task<(CommandExecutionStatus currentStatus, bool wasSet)> GetAndSetStatusAsync(string commandId, CommandExecutionStatus newStatus, CancellationToken cancellationToken = default)
    {
        using var scope = await AcquireLockAsync(commandId, cancellationToken);

        var statusKey = GetStatusKey(commandId);
        var currentStatus = _memoryCache.Get<CommandExecutionStatus?>(statusKey) ?? CommandExecutionStatus.NotFound;

        // Set new status
        await SetCommandStatusAsync(commandId, newStatus, cancellationToken);

        return (currentStatus, true);
    }

    // Batch operations
    public Task<Dictionary<string, CommandExecutionStatus>> GetMultipleStatusAsync(IEnumerable<string> commandIds, CancellationToken cancellationToken = default)
    {
        var result = new Dictionary<string, CommandExecutionStatus>();
        
        foreach (var commandId in commandIds)
        {
            var statusKey = GetStatusKey(commandId);
            var status = _memoryCache.Get<CommandExecutionStatus?>(statusKey) ?? CommandExecutionStatus.NotFound;
            result[commandId] = status;
        }
        
        return Task.FromResult(result);
    }

    public Task<Dictionary<string, T?>> GetMultipleResultsAsync<T>(IEnumerable<string> commandIds, CancellationToken cancellationToken = default)
    {
        var result = new Dictionary<string, T?>();
        
        foreach (var commandId in commandIds)
        {
            var resultKey = GetResultKey(commandId);
            var value = _memoryCache.Get<T>(resultKey);
            result[commandId] = value;
        }
        
        return Task.FromResult(result);
    }

    // Cleanup operations
    public Task<int> CleanupExpiredCommandsAsync(TimeSpan maxAge, CancellationToken cancellationToken = default)
    {
        var cutoffTime = DateTime.UtcNow.Subtract(maxAge);
        var expiredCommands = _commandTimestamps
            .Where(kvp => kvp.Value < cutoffTime)
            .Select(kvp => kvp.Key)
            .ToList();

        var cleanedCount = 0;
        foreach (var commandId in expiredCommands)
        {
            _memoryCache.Remove(GetStatusKey(commandId));
            _memoryCache.Remove(GetResultKey(commandId));
            _commandTimestamps.TryRemove(commandId, out _);
            cleanedCount++;
        }

        if (cleanedCount > 0)
        {
            LoggerCenter.LogCommandCleanupExpired(_logger, cleanedCount, maxAge);
        }

        return Task.FromResult(cleanedCount);
    }

    public Task<int> CleanupCommandsByStatusAsync(CommandExecutionStatus status, TimeSpan maxAge, CancellationToken cancellationToken = default)
    {
        var cutoffTime = DateTime.UtcNow.Subtract(maxAge);
        var cleanedCount = 0;

        var commandsToCheck = _commandTimestamps
            .Where(kvp => kvp.Value < cutoffTime)
            .Select(kvp => kvp.Key)
            .ToList();

        foreach (var commandId in commandsToCheck)
        {
            var statusKey = GetStatusKey(commandId);
            var currentStatus = _memoryCache.Get<CommandExecutionStatus?>(statusKey);
            
            if (currentStatus == status)
            {
                _memoryCache.Remove(statusKey);
                _memoryCache.Remove(GetResultKey(commandId));
                _commandTimestamps.TryRemove(commandId, out _);
                cleanedCount++;
            }
        }

        if (cleanedCount > 0)
        {
            LoggerCenter.LogCommandCleanupByStatus(_logger, cleanedCount, status, maxAge);
        }

        return Task.FromResult(cleanedCount);
    }

    public Task<Dictionary<CommandExecutionStatus, int>> GetCommandCountByStatusAsync(CancellationToken cancellationToken = default)
    {
        var counts = new Dictionary<CommandExecutionStatus, int>();
        
        foreach (var commandId in _commandTimestamps.Keys.ToList())
        {
            var statusKey = GetStatusKey(commandId);
            var status = _memoryCache.Get<CommandExecutionStatus?>(statusKey);
            
            if (status.HasValue)
            {
                counts[status.Value] = counts.GetValueOrDefault(status.Value, 0) + 1;
            }
        }
        
        return Task.FromResult(counts);
    }

    private static string GetStatusKey(string commandId) => $"cmd_status_{commandId}";
    private static string GetResultKey(string commandId) => $"cmd_result_{commandId}";

    public void Dispose()
    {
        if (!_disposed)
        {
            _commandTimestamps.Clear();
            _disposed = true;
        }
    }

    private sealed class CommandLock
    {
        public SemaphoreSlim Semaphore { get; } = new(1, 1);
        public int RefCount;
    }

    private sealed class LockScope : IDisposable
    {
        private readonly MemoryCacheCommandIdempotencyStore _store;
        private readonly string _commandId;
        private readonly CommandLock _commandLock;
        private bool _disposed;

        public LockScope(MemoryCacheCommandIdempotencyStore store, string commandId, CommandLock commandLock)
        {
            _store = store;
            _commandId = commandId;
            _commandLock = commandLock;
        }

        public void Dispose()
        {
            if (_disposed)
            {
                return;
            }

            _commandLock.Semaphore.Release();
            _store.ReleaseLockReference(_commandId, _commandLock);
            _disposed = true;
        }
    }
}<|MERGE_RESOLUTION|>--- conflicted
+++ resolved
@@ -107,15 +107,7 @@
     {
         if (Interlocked.Decrement(ref commandLock.RefCount) == 0)
         {
-<<<<<<< HEAD
-            if (_commandLocks.TryGetValue(commandId, out var existingLock) && ReferenceEquals(existingLock, commandLock))
-            {
-                _commandLocks.TryRemove(new KeyValuePair<string, CommandLock>(commandId, commandLock));
-            }
-
-=======
             _commandLocks.TryRemove(new KeyValuePair<string, CommandLock>(commandId, commandLock));
->>>>>>> 2a69bea7
             commandLock.Semaphore.Dispose();
         }
     }
